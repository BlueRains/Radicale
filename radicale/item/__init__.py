# This file is part of Radicale - CalDAV and CardDAV server
# Copyright © 2008 Nicolas Kandel
# Copyright © 2008 Pascal Halter
# Copyright © 2014 Jean-Marc Martins
# Copyright © 2008-2017 Guillaume Ayoub
# Copyright © 2017-2018 Unrud <unrud@outlook.com>
#
# This library is free software: you can redistribute it and/or modify
# it under the terms of the GNU General Public License as published by
# the Free Software Foundation, either version 3 of the License, or
# (at your option) any later version.
#
# This library is distributed in the hope that it will be useful,
# but WITHOUT ANY WARRANTY; without even the implied warranty of
# MERCHANTABILITY or FITNESS FOR A PARTICULAR PURPOSE.  See the
# GNU General Public License for more details.
#
# You should have received a copy of the GNU General Public License
# along with Radicale.  If not, see <http://www.gnu.org/licenses/>.

"""
Module for address books and calendar entries (see ``Item``).

"""

import binascii
import contextlib
import math
import os
import re
from datetime import datetime, timedelta
from hashlib import sha256
from itertools import chain
from typing import (Any, Callable, List, MutableMapping, Optional, Sequence,
                    Tuple)

import vobject

from radicale import storage  # noqa:F401
from radicale import pathutils
from radicale.item import filter as radicale_filter
from radicale.log import logger


def read_components(s: str) -> List[vobject.base.Component]:
    """Wrapper for vobject.readComponents"""
    # Workaround for bug in InfCloud
    # PHOTO is a data URI
    s = re.sub(r"^(PHOTO(?:;[^:\r\n]*)?;ENCODING=b(?:;[^:\r\n]*)?:)"
               r"data:[^;,\r\n]*;base64,", r"\1", s,
               flags=re.MULTILINE | re.IGNORECASE)
    return list(vobject.readComponents(s))


def predict_tag_of_parent_collection(
        vobject_items: Sequence[vobject.base.Component]) -> Optional[str]:
    """Returns the predicted tag or `None`"""
    if len(vobject_items) != 1:
        return None
    if vobject_items[0].name == "VCALENDAR":
        return "VCALENDAR"
    if vobject_items[0].name in ("VCARD", "VLIST"):
        return "VADDRESSBOOK"
    return None


def predict_tag_of_whole_collection(
        vobject_items: Sequence[vobject.base.Component],
        fallback_tag: Optional[str] = None) -> Optional[str]:
    """Returns the predicted tag or `fallback_tag`"""
    if vobject_items and vobject_items[0].name == "VCALENDAR":
        return "VCALENDAR"
    if vobject_items and vobject_items[0].name in ("VCARD", "VLIST"):
        return "VADDRESSBOOK"
    if not fallback_tag and not vobject_items:
        # Maybe an empty address book
        return "VADDRESSBOOK"
    return fallback_tag


def check_and_sanitize_items(
        vobject_items: List[vobject.base.Component],
        is_collection: bool = False, tag: str = "") -> None:
    """Check vobject items for common errors and add missing UIDs.

    Modifies the list `vobject_items`.

    ``is_collection`` indicates that vobject_item contains unrelated
    components.

    The ``tag`` of the collection.

    """
    if tag and tag not in ("VCALENDAR", "VADDRESSBOOK"):
        raise ValueError("Unsupported collection tag: %r" % tag)
    if not is_collection and len(vobject_items) != 1:
        raise ValueError("Item contains %d components" % len(vobject_items))
    if tag == "VCALENDAR":
        if len(vobject_items) > 1:
            raise RuntimeError("VCALENDAR collection contains %d "
                               "components" % len(vobject_items))
        vobject_item = vobject_items[0]
        if vobject_item.name != "VCALENDAR":
            raise ValueError("Item type %r not supported in %r "
                             "collection" % (vobject_item.name, tag))
        component_uids = set()
        for component in vobject_item.components():
            if component.name in ("VTODO", "VEVENT", "VJOURNAL"):
                component_uid = get_uid(component)
                if component_uid:
                    component_uids.add(component_uid)
        component_name = None
        object_uid = None
        object_uid_set = False
        for component in vobject_item.components():
            # https://tools.ietf.org/html/rfc4791#section-4.1
            if component.name == "VTIMEZONE":
                continue
            if component_name is None or is_collection:
                component_name = component.name
            elif component_name != component.name:
                raise ValueError("Multiple component types in object: %r, %r" %
                                 (component_name, component.name))
            if component_name not in ("VTODO", "VEVENT", "VJOURNAL"):
                continue
            component_uid = get_uid(component)
            if not object_uid_set or is_collection:
                object_uid_set = True
                object_uid = component_uid
                if not component_uid:
                    if not is_collection:
                        raise ValueError("%s component without UID in object" %
                                         component_name)
                    component_uid = find_available_uid(
                        component_uids.__contains__)
                    component_uids.add(component_uid)
                    if hasattr(component, "uid"):
                        component.uid.value = component_uid
                    else:
                        component.add("UID").value = component_uid
            elif not object_uid or not component_uid:
                raise ValueError("Multiple %s components without UID in "
                                 "object" % component_name)
            elif object_uid != component_uid:
                raise ValueError(
                    "Multiple %s components with different UIDs in object: "
                    "%r, %r" % (component_name, object_uid, component_uid))
            # Workaround for bug in Lightning (Thunderbird)
            # Rescheduling a single occurrence from a repeating event creates
            # an event with DTEND and DURATION:PT0S
            if (hasattr(component, "dtend") and
                    hasattr(component, "duration") and
                    component.duration.value == timedelta(0)):
                logger.debug("Quirks: Removing zero duration from %s in "
                             "object %r", component_name, component_uid)
                del component.duration
            # Workaround for Evolution
            # EXDATE has value DATE even if DTSTART/DTEND is DATE-TIME.
            # The RFC is vaguely formulated on the issue.
            # To resolve the issue convert EXDATE and RDATE to
            # the same type as DTDSTART
            if hasattr(component, "dtstart"):
                ref_date = component.dtstart.value
                ref_value_param = component.dtstart.params.get("VALUE")
                for dates in chain(component.contents.get("exdate", []),
                                   component.contents.get("rdate", [])):
<<<<<<< HEAD
                    if all(type(d) == type(ref_date) for d in dates.value):
=======
                    if all(type(d) is type(ref_date) for d in dates.value):
>>>>>>> b7272be4
                        continue
                    for i, date in enumerate(dates.value):
                        dates.value[i] = ref_date.replace(
                            date.year, date.month, date.day)
                    with contextlib.suppress(KeyError):
                        del dates.params["VALUE"]
                    if ref_value_param is not None:
                        dates.params["VALUE"] = ref_value_param
            # vobject interprets recurrence rules on demand
            try:
                component.rruleset
            except Exception as e:
                raise ValueError("Invalid recurrence rules in %s in object %r"
                                 % (component.name, component_uid)) from e
    elif tag == "VADDRESSBOOK":
        # https://tools.ietf.org/html/rfc6352#section-5.1
        object_uids = set()
        for vobject_item in vobject_items:
            if vobject_item.name == "VCARD":
                object_uid = get_uid(vobject_item)
                if object_uid:
                    object_uids.add(object_uid)
        for vobject_item in vobject_items:
            if vobject_item.name == "VLIST":
                # Custom format used by SOGo Connector to store lists of
                # contacts
                continue
            if vobject_item.name != "VCARD":
                raise ValueError("Item type %r not supported in %r "
                                 "collection" % (vobject_item.name, tag))
            object_uid = get_uid(vobject_item)
            if not object_uid:
                if not is_collection:
                    raise ValueError("%s object without UID" %
                                     vobject_item.name)
                object_uid = find_available_uid(object_uids.__contains__)
                object_uids.add(object_uid)
                if hasattr(vobject_item, "uid"):
                    vobject_item.uid.value = object_uid
                else:
                    vobject_item.add("UID").value = object_uid
    else:
        for item in vobject_items:
            raise ValueError("Item type %r not supported in %s collection" %
                             (item.name, repr(tag) if tag else "generic"))


def check_and_sanitize_props(props: MutableMapping[Any, Any]
                             ) -> MutableMapping[str, str]:
    """Check collection properties for common errors.

    Modifies the dict `props`.

    """
    for k, v in list(props.items()):  # Make copy to be able to delete items
        if not isinstance(k, str):
            raise ValueError("Key must be %r not %r: %r" % (
                str.__name__, type(k).__name__, k))
        if not isinstance(v, str):
            if v is None:
                del props[k]
                continue
            raise ValueError("Value of %r must be %r not %r: %r" % (
                k, str.__name__, type(v).__name__, v))
        if k == "tag":
            if v not in ("", "VCALENDAR", "VADDRESSBOOK"):
                raise ValueError("Unsupported collection tag: %r" % v)
    return props


def find_available_uid(exists_fn: Callable[[str], bool], suffix: str = ""
                       ) -> str:
    """Generate a pseudo-random UID"""
    # Prevent infinite loop
    for _ in range(1000):
        r = binascii.hexlify(os.urandom(16)).decode("ascii")
        name = "%s-%s-%s-%s-%s%s" % (
            r[:8], r[8:12], r[12:16], r[16:20], r[20:], suffix)
        if not exists_fn(name):
            return name
    # Something is wrong with the PRNG or `exists_fn`
    raise RuntimeError("No available random UID found")


def get_etag(text: str) -> str:
    """Etag from collection or item.

    Encoded as quoted-string (see RFC 2616).

    """
    etag = sha256()
    etag.update(text.encode())
    return '"%s"' % etag.hexdigest()


def get_uid(vobject_component: vobject.base.Component) -> str:
    """UID value of an item if defined."""
    return (vobject_component.uid.value or ""
            if hasattr(vobject_component, "uid") else "")


def get_uid_from_object(vobject_item: vobject.base.Component) -> str:
    """UID value of an calendar/addressbook object."""
    if vobject_item.name == "VCALENDAR":
        if hasattr(vobject_item, "vevent"):
            return get_uid(vobject_item.vevent)
        if hasattr(vobject_item, "vjournal"):
            return get_uid(vobject_item.vjournal)
        if hasattr(vobject_item, "vtodo"):
            return get_uid(vobject_item.vtodo)
    elif vobject_item.name == "VCARD":
        return get_uid(vobject_item)
    return ""


def find_tag(vobject_item: vobject.base.Component) -> str:
    """Find component name from ``vobject_item``."""
    if vobject_item.name == "VCALENDAR":
        for component in vobject_item.components():
            if component.name != "VTIMEZONE":
                return component.name or ""
    return ""


def find_time_range(vobject_item: vobject.base.Component, tag: str
                    ) -> Tuple[int, int]:
    """Find enclosing time range from ``vobject item``.

    ``tag`` must be set to the return value of ``find_tag``.

    Returns a tuple (``start``, ``end``) where ``start`` and ``end`` are
    POSIX timestamps.

    This is intened to be used for matching against simplified prefilters.

    """
    if not tag:
        return radicale_filter.TIMESTAMP_MIN, radicale_filter.TIMESTAMP_MAX
    start = end = None

    def range_fn(range_start: datetime, range_end: datetime,
                 is_recurrence: bool) -> bool:
        nonlocal start, end
        if start is None or range_start < start:
            start = range_start
        if end is None or end < range_end:
            end = range_end
        return False

    def infinity_fn(range_start: datetime) -> bool:
        nonlocal start, end
        if start is None or range_start < start:
            start = range_start
        end = radicale_filter.DATETIME_MAX
        return True

    radicale_filter.visit_time_ranges(vobject_item, tag, range_fn, infinity_fn)
    if start is None:
        start = radicale_filter.DATETIME_MIN
    if end is None:
        end = radicale_filter.DATETIME_MAX
    return math.floor(start.timestamp()), math.ceil(end.timestamp())


class Item:
    """Class for address book and calendar entries."""

    collection: Optional["storage.BaseCollection"]
    href: Optional[str]
    last_modified: Optional[str]

    _collection_path: str
    _text: Optional[str]
    _vobject_item: Optional[vobject.base.Component]
    _etag: Optional[str]
    _uid: Optional[str]
    _name: Optional[str]
    _component_name: Optional[str]
    _time_range: Optional[Tuple[int, int]]

    def __init__(self,
                 collection_path: Optional[str] = None,
                 collection: Optional["storage.BaseCollection"] = None,
                 vobject_item: Optional[vobject.base.Component] = None,
                 href: Optional[str] = None,
                 last_modified: Optional[str] = None,
                 text: Optional[str] = None,
                 etag: Optional[str] = None,
                 uid: Optional[str] = None,
                 name: Optional[str] = None,
                 component_name: Optional[str] = None,
                 time_range: Optional[Tuple[int, int]] = None):
        """Initialize an item.

        ``collection_path`` the path of the parent collection (optional if
        ``collection`` is set).

        ``collection`` the parent collection (optional).

        ``href`` the href of the item.

        ``last_modified`` the HTTP-datetime of when the item was modified.

        ``text`` the text representation of the item (optional if
        ``vobject_item`` is set).

        ``vobject_item`` the vobject item (optional if ``text`` is set).

        ``etag`` the etag of the item (optional). See ``get_etag``.

        ``uid`` the UID of the object (optional). See ``get_uid_from_object``.

        ``name`` the name of the item (optional). See ``vobject_item.name``.

        ``component_name`` the name of the primary component (optional).
        See ``find_tag``.

        ``time_range`` the enclosing time range. See ``find_time_range``.

        """
        if text is None and vobject_item is None:
            raise ValueError(
                "At least one of 'text' or 'vobject_item' must be set")
        if collection_path is None:
            if collection is None:
                raise ValueError("At least one of 'collection_path' or "
                                 "'collection' must be set")
            collection_path = collection.path
        assert collection_path == pathutils.strip_path(
            pathutils.sanitize_path(collection_path))
        self._collection_path = collection_path
        self.collection = collection
        self.href = href
        self.last_modified = last_modified
        self._text = text
        self._vobject_item = vobject_item
        self._etag = etag
        self._uid = uid
        self._name = name
        self._component_name = component_name
        self._time_range = time_range

    def serialize(self) -> str:
        if self._text is None:
            try:
                self._text = self.vobject_item.serialize()
            except Exception as e:
                raise RuntimeError("Failed to serialize item %r from %r: %s" %
                                   (self.href, self._collection_path,
                                    e)) from e
        return self._text

    @property
    def vobject_item(self):
        if self._vobject_item is None:
            try:
                self._vobject_item = vobject.readOne(self._text)
            except Exception as e:
                raise RuntimeError("Failed to parse item %r from %r: %s" %
                                   (self.href, self._collection_path,
                                    e)) from e
        return self._vobject_item

    @property
    def etag(self) -> str:
        """Encoded as quoted-string (see RFC 2616)."""
        if self._etag is None:
            self._etag = get_etag(self.serialize())
        return self._etag

    @property
    def uid(self) -> str:
        if self._uid is None:
            self._uid = get_uid_from_object(self.vobject_item)
        return self._uid

    @property
    def name(self) -> str:
        if self._name is None:
            self._name = self.vobject_item.name or ""
        return self._name

    @property
    def component_name(self) -> str:
        if self._component_name is None:
            self._component_name = find_tag(self.vobject_item)
        return self._component_name

    @property
    def time_range(self) -> Tuple[int, int]:
        if self._time_range is None:
            self._time_range = find_time_range(
                self.vobject_item, self.component_name)
        return self._time_range

    def prepare(self) -> None:
        """Fill cache with values."""
        orig_vobject_item = self._vobject_item
        self.serialize()
        self.etag
        self.uid
        self.name
        self.time_range
        self.component_name
        self._vobject_item = orig_vobject_item<|MERGE_RESOLUTION|>--- conflicted
+++ resolved
@@ -164,11 +164,7 @@
                 ref_value_param = component.dtstart.params.get("VALUE")
                 for dates in chain(component.contents.get("exdate", []),
                                    component.contents.get("rdate", [])):
-<<<<<<< HEAD
-                    if all(type(d) == type(ref_date) for d in dates.value):
-=======
                     if all(type(d) is type(ref_date) for d in dates.value):
->>>>>>> b7272be4
                         continue
                     for i, date in enumerate(dates.value):
                         dates.value[i] = ref_date.replace(
