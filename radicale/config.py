# -*- coding: utf-8 -*-
#
# This file is part of Radicale Server - Calendar Server
# Copyright © 2008-2011 Guillaume Ayoub
# Copyright © 2008 Nicolas Kandel
# Copyright © 2008 Pascal Halter
#
# This library is free software: you can redistribute it and/or modify
# it under the terms of the GNU General Public License as published by
# the Free Software Foundation, either version 3 of the License, or
# (at your option) any later version.
#
# This library is distributed in the hope that it will be useful,
# but WITHOUT ANY WARRANTY; without even the implied warranty of
# MERCHANTABILITY or FITNESS FOR A PARTICULAR PURPOSE.  See the
# GNU General Public License for more details.
#
# You should have received a copy of the GNU General Public License
# along with Radicale.  If not, see <http://www.gnu.org/licenses/>.

"""
Radicale configuration module.

Give a configparser-like interface to read and write configuration.

"""

import os
import sys
# Manage Python2/3 different modules
# pylint: disable=F0401
try:
    from configparser import RawConfigParser as ConfigParser
except ImportError:
    from ConfigParser import RawConfigParser as ConfigParser
# pylint: enable=F0401


# Default configuration
INITIAL_CONFIG = {
    "server": {
        "hosts": "0.0.0.0:5232",
        "daemon": "False",
        "ssl": "False",
        "certificate": "/etc/apache2/ssl/server.crt",
        "key": "/etc/apache2/ssl/server.key"},
    "encoding": {
        "request": "utf-8",
        "stock": "utf-8"},
    "acl": {
        "type": "fake",
        "personal": "False",
        "filename": "/etc/radicale/users",
        "encryption": "crypt"},
    "storage": {
        "folder": os.path.expanduser("~/.config/radicale/calendars")},
    "logging": {
<<<<<<< HEAD
		"type": "syslog",
=======
		"type": "stdout",
>>>>>>> 08b145e5
        "logfile": os.path.expanduser("~/.config/radicale/radicale.log"),
		"facility": 10},
	"authLdap": {
		"LDAPServer": "127.0.0.1",
		"LDAPPrepend": "uid=",
		"LDAPAppend": "ou=users,dc=example,dc=com"}}

# Create a ConfigParser and configure it
_CONFIG_PARSER = ConfigParser()

for section, values in INITIAL_CONFIG.items():
    _CONFIG_PARSER.add_section(section)
    for key, value in values.items():
        _CONFIG_PARSER.set(section, key, value)

_CONFIG_PARSER.read("/etc/radicale/config")
_CONFIG_PARSER.read(os.path.expdanuser("~/.config/radicale/config"))

# Wrap config module into ConfigParser instance
sys.modules[__name__] = _CONFIG_PARSER<|MERGE_RESOLUTION|>--- conflicted
+++ resolved
@@ -55,11 +55,7 @@
     "storage": {
         "folder": os.path.expanduser("~/.config/radicale/calendars")},
     "logging": {
-<<<<<<< HEAD
-		"type": "syslog",
-=======
 		"type": "stdout",
->>>>>>> 08b145e5
         "logfile": os.path.expanduser("~/.config/radicale/radicale.log"),
 		"facility": 10},
 	"authLdap": {
