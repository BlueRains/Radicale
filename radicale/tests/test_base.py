--- conflicted
+++ resolved
@@ -355,11 +355,7 @@
         path2 = "/calendar.ics/event2.ics"
         self.put(path1, event)
         self.request("MOVE", path1, check=201,
-<<<<<<< HEAD
-                     HTTP_DESTINATION=path2, HTTP_HOST="")
-=======
                      HTTP_DESTINATION="http://127.0.0.1/"+path2)
->>>>>>> b7272be4
         self.get(path1, check=404)
         self.get(path2)
 
@@ -372,11 +368,7 @@
         path2 = "/calendar2.ics/event2.ics"
         self.put(path1, event)
         self.request("MOVE", path1, check=201,
-<<<<<<< HEAD
-                     HTTP_DESTINATION=path2, HTTP_HOST="")
-=======
                      HTTP_DESTINATION="http://127.0.0.1/"+path2)
->>>>>>> b7272be4
         self.get(path1, check=404)
         self.get(path2)
 
@@ -406,15 +398,9 @@
         self.put(path1, event)
         self.put(path2, event)
         self.request("MOVE", path1, check=412,
-<<<<<<< HEAD
-                     HTTP_DESTINATION=path2, HTTP_HOST="")
-        self.request("MOVE", path1, check=204,
-                     HTTP_DESTINATION=path2, HTTP_HOST="", HTTP_OVERWRITE="T")
-=======
                      HTTP_DESTINATION="http://127.0.0.1/"+path2)
         self.request("MOVE", path1, check=204, HTTP_OVERWRITE="T",
                      HTTP_DESTINATION="http://127.0.0.1/"+path2)
->>>>>>> b7272be4
 
     def test_move_between_colections_overwrite_uid_conflict(self) -> None:
         """Move a item to a collection which already contains the item with
@@ -572,7 +558,6 @@
         response = responses["/calendar.ics/"]
         assert not isinstance(response, int) and len(response) == 2
         status, prop = response["ICAL:calendar-color"]
-<<<<<<< HEAD
         assert status == 200 and prop.text == "#BADA55"
         status, prop = response["C:calendar-description"]
         assert status == 200 and prop.text == "test"
@@ -593,79 +578,6 @@
         assert status == 404
         status, prop = response["C:calendar-description"]
         assert status == 404
-
-    def test_proppatch_multiple2(self) -> None:
-        """Set/Remove a multiple properties and read them back."""
-        self.mkcalendar("/calendar.ics/")
-        propfind = get_file_content("propfind_multiple.xml")
-        proppatch = get_file_content("proppatch_set_multiple2.xml")
-        _, responses = self.proppatch("/calendar.ics/", proppatch)
-        response = responses["/calendar.ics/"]
-        assert not isinstance(response, int) and len(response) == 2
-        status, prop = response["ICAL:calendar-color"]
-        assert status == 200 and not prop.text
-        status, prop = response["C:calendar-description"]
-        assert status == 200 and not prop.text
-        # Read properties back
-        _, responses = self.propfind("/calendar.ics/", propfind)
-        response = responses["/calendar.ics/"]
-        assert not isinstance(response, int) and len(response) == 2
-        assert len(response) == 2
-        status, prop = response["ICAL:calendar-color"]
-=======
->>>>>>> b7272be4
-        assert status == 200 and prop.text == "#BADA55"
-        status, prop = response["C:calendar-description"]
-        assert status == 200 and prop.text == "test"
-        # Remove properties
-<<<<<<< HEAD
-        proppatch = get_file_content("proppatch_remove_multiple2.xml")
-=======
-        proppatch = get_file_content("proppatch_remove_multiple1.xml")
->>>>>>> b7272be4
-        _, responses = self.proppatch("/calendar.ics/", proppatch)
-        response = responses["/calendar.ics/"]
-        assert not isinstance(response, int) and len(response) == 2
-        status, prop = response["ICAL:calendar-color"]
-        assert status == 200 and not prop.text
-        status, prop = response["C:calendar-description"]
-        assert status == 200 and not prop.text
-        # Read properties back
-        _, responses = self.propfind("/calendar.ics/", propfind)
-        response = responses["/calendar.ics/"]
-        assert not isinstance(response, int) and len(response) == 2
-        status, prop = response["ICAL:calendar-color"]
-        assert status == 404
-        status, prop = response["C:calendar-description"]
-        assert status == 404
-<<<<<<< HEAD
-
-    def test_proppatch_set_and_remove(self) -> None:
-        """Set and remove multiple properties in single request."""
-        self.mkcalendar("/calendar.ics/")
-        propfind = get_file_content("propfind_multiple.xml")
-        # Prepare
-        proppatch = get_file_content("proppatch_set_multiple1.xml")
-        self.proppatch("/calendar.ics/", proppatch)
-        # Remove and set properties in single request
-        proppatch = get_file_content("proppatch_set_and_remove.xml")
-        _, responses = self.proppatch("/calendar.ics/", proppatch)
-        response = responses["/calendar.ics/"]
-        assert not isinstance(response, int) and len(response) == 2
-        status, prop = response["ICAL:calendar-color"]
-        assert status == 200 and not prop.text
-        status, prop = response["C:calendar-description"]
-        assert status == 200 and not prop.text
-        # Read properties back
-        _, responses = self.propfind("/calendar.ics/", propfind)
-        response = responses["/calendar.ics/"]
-        assert not isinstance(response, int) and len(response) == 2
-        status, prop = response["ICAL:calendar-color"]
-        assert status == 404
-        status, prop = response["C:calendar-description"]
-        assert status == 200 and prop.text == "test2"
-
-=======
 
     def test_proppatch_multiple2(self) -> None:
         """Set/Remove a multiple properties and read them back."""
@@ -731,7 +643,6 @@
         status, prop = response["C:calendar-description"]
         assert status == 200 and prop.text == "test2"
 
->>>>>>> b7272be4
     def test_put_whole_calendar_multiple_events_with_same_uid(self) -> None:
         """Add two events with the same UID."""
         self.put("/calendar.ics/", get_file_content("event2.ics"))
@@ -1577,11 +1488,7 @@
         sync_token, responses = self._report_sync_token(calendar_path)
         assert len(responses) == 1 and responses[event1_path] == 200
         self.request("MOVE", event1_path, check=201,
-<<<<<<< HEAD
-                     HTTP_DESTINATION=event2_path, HTTP_HOST="")
-=======
                      HTTP_DESTINATION="http://127.0.0.1/"+event2_path)
->>>>>>> b7272be4
         sync_token, responses = self._report_sync_token(
             calendar_path, sync_token)
         if not self.full_sync_token_support and not sync_token:
@@ -1600,15 +1507,9 @@
         sync_token, responses = self._report_sync_token(calendar_path)
         assert len(responses) == 1 and responses[event1_path] == 200
         self.request("MOVE", event1_path, check=201,
-<<<<<<< HEAD
-                     HTTP_DESTINATION=event2_path, HTTP_HOST="")
-        self.request("MOVE", event2_path, check=201,
-                     HTTP_DESTINATION=event1_path, HTTP_HOST="")
-=======
                      HTTP_DESTINATION="http://127.0.0.1/"+event2_path)
         self.request("MOVE", event2_path, check=201,
                      HTTP_DESTINATION="http://127.0.0.1/"+event1_path)
->>>>>>> b7272be4
         sync_token, responses = self._report_sync_token(
             calendar_path, sync_token)
         if not self.full_sync_token_support and not sync_token:
