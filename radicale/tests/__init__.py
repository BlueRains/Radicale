--- conflicted
+++ resolved
@@ -25,10 +25,7 @@
 import shutil
 import sys
 import tempfile
-<<<<<<< HEAD
-=======
 import wsgiref.util
->>>>>>> b7272be4
 import xml.etree.ElementTree as ET
 from io import BytesIO
 from typing import Any, Dict, List, Optional, Tuple, Union
@@ -87,19 +84,12 @@
                     login.encode(encoding)).decode()
         environ["REQUEST_METHOD"] = method.upper()
         environ["PATH_INFO"] = path
-<<<<<<< HEAD
-        if data:
-=======
         if data is not None:
->>>>>>> b7272be4
             data_bytes = data.encode(encoding)
             environ["wsgi.input"] = BytesIO(data_bytes)
             environ["CONTENT_LENGTH"] = str(len(data_bytes))
         environ["wsgi.errors"] = sys.stderr
-<<<<<<< HEAD
-=======
         wsgiref.util.setup_testing_defaults(environ)
->>>>>>> b7272be4
         status = headers = None
 
         def start_response(status_: str, headers_: List[Tuple[str, str]]
@@ -149,13 +139,8 @@
         status, _, answer = self.request("GET", path, check=check, **kwargs)
         return status, answer
 
-<<<<<<< HEAD
-    def post(self, path: str, data: str = None, check: Optional[int] = 200,
-             **kwargs) -> Tuple[int, str]:
-=======
     def post(self, path: str, data: Optional[str] = None,
              check: Optional[int] = 200,  **kwargs) -> Tuple[int, str]:
->>>>>>> b7272be4
         status, _, answer = self.request("POST", path, data, check=check,
                                          **kwargs)
         return status, answer
