# This file is part of Radicale - CalDAV and CardDAV server
# Copyright © 2008 Nicolas Kandel
# Copyright © 2008 Pascal Halter
# Copyright © 2008-2017 Guillaume Ayoub
# Copyright © 2017-2018 Unrud <unrud@outlook.com>
#
# This library is free software: you can redistribute it and/or modify
# it under the terms of the GNU General Public License as published by
# the Free Software Foundation, either version 3 of the License, or
# (at your option) any later version.
#
# This library is distributed in the hope that it will be useful,
# but WITHOUT ANY WARRANTY; without even the implied warranty of
# MERCHANTABILITY or FITNESS FOR A PARTICULAR PURPOSE.  See the
# GNU General Public License for more details.
#
# You should have received a copy of the GNU General Public License
# along with Radicale.  If not, see <http://www.gnu.org/licenses/>.

import xml.etree.ElementTree as ET
from http import client
from typing import Optional

from radicale import httputils, storage, types, xmlutils
from radicale.app.base import Access, ApplicationBase
from radicale.hook import HookNotificationItem, HookNotificationItemTypes


def xml_delete(base_prefix: str, path: str, collection: storage.BaseCollection,
               item_href: Optional[str] = None) -> ET.Element:
    """Read and answer DELETE requests.

    Read rfc4918-9.6 for info.

    """
    collection.delete(item_href)

    multistatus = ET.Element(xmlutils.make_clark("D:multistatus"))
    response = ET.Element(xmlutils.make_clark("D:response"))
    multistatus.append(response)

    href_element = ET.Element(xmlutils.make_clark("D:href"))
    href_element.text = xmlutils.make_href(base_prefix, path)
    response.append(href_element)

    status = ET.Element(xmlutils.make_clark("D:status"))
    status.text = xmlutils.make_response(200)
    response.append(status)

    return multistatus


class ApplicationPartDelete(ApplicationBase):

    def do_DELETE(self, environ: types.WSGIEnviron, base_prefix: str,
                  path: str, user: str) -> types.WSGIResponse:
        """Manage DELETE request."""
        access = Access(self._rights, user, path)
        if not access.check("w"):
            return httputils.NOT_ALLOWED
        with self._storage.acquire_lock("w", user):
            item = next(iter(self._storage.discover(path)), None)
            if not item:
                return httputils.NOT_FOUND
            if not access.check("w", item):
                return httputils.NOT_ALLOWED
            if_match = environ.get("HTTP_IF_MATCH", "*")
            if if_match not in ("*", item.etag):
                # ETag precondition not verified, do not delete item
                return httputils.PRECONDITION_FAILED
            hook_notification_item_list = []
            if isinstance(item, storage.BaseCollection):
                if self._permit_delete_collection:
<<<<<<< HEAD
=======
                    for i in item.get_all():
                        hook_notification_item_list.append(
                            HookNotificationItem(
                                HookNotificationItemTypes.DELETE,
                                access.path,
                                i.uid
                            )
                        )
>>>>>>> b8f40105
                    xml_answer = xml_delete(base_prefix, path, item)
                else:
                    return httputils.NOT_ALLOWED
            else:
                assert item.collection is not None
                assert item.href is not None
                hook_notification_item_list.append(
                    HookNotificationItem(
                        HookNotificationItemTypes.DELETE,
                        access.path,
                        item.uid
                    )
                )
                xml_answer = xml_delete(
                    base_prefix, path, item.collection, item.href)
            for notification_item in hook_notification_item_list:
                self._hook.notify(notification_item)
            headers = {"Content-Type": "text/xml; charset=%s" % self._encoding}
            return client.OK, headers, self._xml_response(xml_answer)<|MERGE_RESOLUTION|>--- conflicted
+++ resolved
@@ -71,8 +71,6 @@
             hook_notification_item_list = []
             if isinstance(item, storage.BaseCollection):
                 if self._permit_delete_collection:
-<<<<<<< HEAD
-=======
                     for i in item.get_all():
                         hook_notification_item_list.append(
                             HookNotificationItem(
@@ -81,7 +79,6 @@
                                 i.uid
                             )
                         )
->>>>>>> b8f40105
                     xml_answer = xml_delete(base_prefix, path, item)
                 else:
                     return httputils.NOT_ALLOWED
