# Config file for Radicale - A simple calendar server
#
# Place it into /etc/radicale/config (global) 
# or ~/.config/radicale/config (user)
#
# The current values are the default ones

[server]
# CalDAV server hostname, empty for all hostnames
host =
# CalDAV server port
port = 5232
# Daemon flag
daemon = False
# SSL flag, enable HTTPS protocol
ssl = False
# SSL certificate path (if needed)
certificate = /etc/apache2/ssl/server.crt
# SSL private key (if needed)
key = /etc/apache2/ssl/server.key

[encoding]
# Encoding for responding requests
request = utf-8
# Encoding for storing local calendars
stock = utf-8

[acl]
# Access method
# Value: fake | htpasswd | authLdap
type = fake
# Personal calendars only available for logged in users (if needed)
personal = False
# Htpasswd filename (if needed)
filename = /etc/radicale/users
# Htpasswd encryption method (if needed)
# Value: plain | sha1 | crypt
encryption = crypt

[authLdap]
#LDAP Host
LDAPServer = 127.0.0.1
#Fields to create a LDAP bind
#Value to add before the user name in a LDAP bind
LDAPPrepend = uid=
#Value to add after the user name in a LDAP bind
LDAPAppend = ou=users,dc=exmaple,dc=dom
#=> uid=corentin,ou=users,dc=exmaple,dc=dom

[storage]
# Folder for storing local calendars,
# created if not present
folder = ~/.config/radicale/calendars

<<<<<<< HEAD
[Logging]
# Logging filename
logfile = ~/.config/radicale/radicale.log
# Log facility 10: DEBUG, 20: INFO, 30 WARNING, 40 ERROR, 50 CRITICAL
facility = 50
=======
[logging]
# Full path of logfile
file = ~/.config/radicale/radicale.log
# Logging messages which are less severe than level will be ignored
# Log level are (debug, info, warning, error, critical)
level = error
>>>>>>> 8ad91b74

# vim:ft=cfg<|MERGE_RESOLUTION|>--- conflicted
+++ resolved
@@ -52,19 +52,10 @@
 # created if not present
 folder = ~/.config/radicale/calendars
 
-<<<<<<< HEAD
 [Logging]
 # Logging filename
 logfile = ~/.config/radicale/radicale.log
 # Log facility 10: DEBUG, 20: INFO, 30 WARNING, 40 ERROR, 50 CRITICAL
 facility = 50
-=======
-[logging]
-# Full path of logfile
-file = ~/.config/radicale/radicale.log
-# Logging messages which are less severe than level will be ignored
-# Log level are (debug, info, warning, error, critical)
-level = error
->>>>>>> 8ad91b74
 
 # vim:ft=cfg